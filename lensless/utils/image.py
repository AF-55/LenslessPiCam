# #############################################################################
# image_utils.py
# =================
# Authors :
# Eric BEZZAM [ebezzam@gmail.com]
# Julien SAHLI [julien.sahli@epfl.ch]
# #############################################################################


import cv2
import numpy as np
from lensless.hardware.constants import RPI_HQ_CAMERA_CCM_MATRIX, RPI_HQ_CAMERA_BLACK_LEVEL
import os
import PIL.Image
import scipy.ndimage
import dlib

try:
    import torch
    import torchvision.transforms as tf
    from torchvision.datasets.utils import download_and_extract_archive

    torch_available = True
except ImportError:
    torch_available = False

SUPPORTED_BIT_DEPTH = np.array([8, 10, 12, 16])
FLOAT_DTYPES = [np.float32, np.float64]


def resize(img, factor=None, shape=None, interpolation=cv2.INTER_CUBIC):
    """
    Resize by given factor.

    Parameters
    ----------
    img : :py:class:`~numpy.ndarray`
        Downsampled image.
    factor : int or float
        Resizing factor.
    shape : tuple
        Shape to copy ([depth,] height, width, color). If provided, (height, width) is used.
    interpolation : OpenCV interpolation method
        See https://docs.opencv.org/2.4/modules/imgproc/doc/geometric_transformations.html#cv2.resize

    Returns
    -------
    img : :py:class:`~numpy.ndarray`
        Resized image.
    """
    min_val = img.min()
    max_val = img.max()
    img_shape = np.array(img.shape)[-3:-1]

    assert not ((factor is None) and (shape is None)), "Must specify either factor or shape"
    new_shape = tuple((img_shape * factor).astype(int)) if (shape is None) else shape[-3:-1]

    if np.array_equal(img_shape, new_shape):
        return img

    if torch_available:
        # torch resize expects an input of form [color, depth, width, height]
        tmp = np.moveaxis(img, -1, 0)
        resized = tf.Resize(size=new_shape, interpolation=interpolation)(
            torch.from_numpy(tmp)
        ).numpy()
        resized = np.moveaxis(resized, 0, -1)

    else:
        resized = np.array(
            [
                cv2.resize(img[i], dsize=new_shape[::-1], interpolation=interpolation)
                for i in range(img.shape[-4])
            ]
        )
        # OpenCV discards channel dimension if it is 1, put it back
        if len(resized.shape) == 3:
            # resized = resized[:, :, :, np.newaxis]
            resized = np.expand_dims(resized, axis=-1)

    return np.clip(resized, min_val, max_val)


def rgb2gray(rgb, weights=None, keepchanneldim=True):
    """
    Convert RGB array to grayscale.

    Parameters
    ----------
    rgb : :py:class:`~numpy.ndarray`
        ([Depth,] Height, Width, Channel) image.
    weights : :py:class:`~numpy.ndarray`
        [Optional] (3,) weights to convert from RGB to grayscale.
    keepchanneldim : bool
        Whether to keep the channel dimension. Default is True.

    Returns
    -------
    img :py:class:`~numpy.ndarray`
        Grayscale image of dimension ([depth,] height, width [, 1]).

    """
    if weights is None:
        weights = np.array([0.299, 0.587, 0.114])
    assert len(weights) == 3

    if len(rgb.shape) == 4:
        image = np.tensordot(rgb, weights, axes=((3,), 0))
    elif len(rgb.shape) == 3:
        image = np.tensordot(rgb, weights, axes=((2,), 0))
    else:
        raise ValueError("Input must be at least 3D.")

    if keepchanneldim:
        return image[..., np.newaxis]
    else:
        return image


def gamma_correction(vals, gamma=2.2):
    """
    Apply `gamma correction <https://www.cambridgeincolour.com/tutorials/gamma-correction.htm>`__.

    Parameters
    ----------
    vals : :py:class:`~numpy.ndarray`
        RGB values to gamma correct.
    gamma : float, optional
        Gamma correction factor.

    Returns
    -------
    vals : :py:class:`~numpy.ndarray`
        Gamma-corrected data.

    """

    # Rec. 709 gamma correction
    # http://www.fourmilab.ch/documents/specrend/specrend.c
    cc = 0.018
    inv_gam = 1 / gamma
    clip_val = (1.099 * np.power(cc, inv_gam) - 0.099) / cc
    return np.where(vals < cc, vals * clip_val, 1.099 * np.power(vals, inv_gam) - 0.099)


def get_max_val(img, nbits=None):
    """
    For uint image.

    Parameters
    ----------
    img : :py:class:`~numpy.ndarray`
        Image array.
    nbits : int, optional
        Number of bits per pixel. Detect if not provided.

    Returns
    -------
    max_val : int
        Maximum pixel value.
    """
    assert img.dtype not in FLOAT_DTYPES
    if nbits is None:
        nbits = int(np.ceil(np.log2(img.max())))

    if nbits not in SUPPORTED_BIT_DEPTH:
        nbits = SUPPORTED_BIT_DEPTH[nbits < SUPPORTED_BIT_DEPTH][0]
    max_val = 2**nbits - 1
    if img.max() > max_val:
        new_nbit = int(np.ceil(np.log2(img.max())))
        print(f"Detected pixel value larger than {nbits}-bit range, using {new_nbit}-bit range.")
        max_val = 2**new_nbit - 1
    return max_val


def bayer2rgb_cc(
    img,
    nbits,
    blue_gain=None,
    red_gain=None,
    black_level=RPI_HQ_CAMERA_BLACK_LEVEL,
    ccm=RPI_HQ_CAMERA_CCM_MATRIX,
    nbits_out=None,
):
    """
    Convert raw Bayer data to RGB with the following steps:

    #. Demosaic with bi-linear interpolation, mapping the Bayer array to RGB.
    #. Black level removal.
    #. White balancing, applying gains to red and blue channels.
    #. Color correction matrix.
    #. Clip.

    Parameters
    ----------
    img : :py:class:`~numpy.ndarray`
        2D Bayer data to convert to RGB.
    nbits : int
        Bit depth of input data.
    blue_gain : float
        Blue gain.
    red_gain : float
        Red gain.
    black_level : float
        Black level. Default is to use that of Raspberry Pi HQ camera.
    ccm : :py:class:`~numpy.ndarray`
        Color correction matrix. Default is to use that of Raspberry Pi HQ camera.
    nbits_out : int
        Output bit depth. Default is to use that of input.

    Returns
    -------
    rgb : :py:class:`~numpy.ndarray`
        RGB data.
    """
    assert len(img.shape) == 2, img.shape
    if nbits_out is None:
        nbits_out = nbits
    if nbits_out > 8:
        dtype = np.uint16
    else:
        dtype = np.uint8

    # demosaic Bayer data
    img = cv2.cvtColor(img, cv2.COLOR_BayerRG2RGB)

    # correction
    img = img - black_level
    if red_gain:
        img[:, :, 0] *= red_gain
    if blue_gain:
        img[:, :, 2] *= blue_gain
    img = img / (2**nbits - 1 - black_level)
    img[img > 1] = 1
    img = (img.reshape(-1, 3, order="F") @ ccm.T).reshape(img.shape, order="F")
    img[img < 0] = 0
    img[img > 1] = 1
    return (img * (2**nbits_out - 1)).astype(dtype)


def print_image_info(img):
    """
    Print dimensions, data type, max, min, mean.
    """
    print("dimensions : {}".format(img.shape))
    print("data type : {}".format(img.dtype))
    print("max  : {}".format(img.max()))
    print("min  : {}".format(img.min()))
    print("mean : {}".format(img.mean()))


def autocorr2d(vals, pad_mode="reflect"):
    """
    Compute 2-D autocorrelation of image via the FFT.

    Parameters
    ----------
    vals : :py:class:`~numpy.ndarray`
        2-D image.
    pad_mode : str
        Desired padding. See NumPy documentation: https://numpy.org/doc/stable/reference/generated/numpy.pad.html

    Return
    ------
    autocorr : :py:class:`~numpy.ndarray`
    """

    shape = vals.shape
    assert len(shape) == 2

    # pad
    vals_padded = np.pad(
        vals,
        pad_width=((shape[0] // 2, shape[0] // 2), (shape[1] // 2, shape[1] // 2)),
        mode=pad_mode,
    )

    # compute autocorrelation via DFT
    X = np.fft.rfft2(vals_padded)
    autocorr = np.fft.ifftshift(np.fft.irfft2(X * X.conj()))

    # remove padding
    return autocorr[shape[0] // 2 : -shape[0] // 2, shape[1] // 2 : -shape[1] // 2]


def rgb2bayer(img, pattern):
    """
    Converting RGB image to separated Bayer channels.

    Parameters
    ----------
    img : :py:class:`~numpy.ndarray`
        Image in RGB format.
    pattern : str
        Bayer pattern: `RGGB`, `BGGR`, `GRBG`, `GBRG`.

    Returns
    -------
    :py:class:`~numpy.ndarray`
        Image converted to the Bayer format `[R, Gr, Gb, B]`. `Gr` and `Gb` are for the green pixels that are on the same line as the red and blue pixels respectively.
    """

    # Verifying that the pattern is a proper Bayer pattern
    pattern = pattern.upper()
    assert pattern in [
        "RGGB",
        "BGGR",
        "GRBG",
        "GBRG",
    ], "Bayer pattern must be in ['RGGB', 'BGGR', 'GRBG', 'GBRG']"

    # Doubling the size of the image to anticipatie shrinking from Bayer transformation
    height, width, _ = img.shape
    resized = resize(img, shape=(height * 2, width * 2, 3))

    # Separating each Bayer channel

    if pattern == "RGGB":
        # RGGB pattern *------*
        #              | R  G |
        #              | G  B |
        #              *------*
        r = resized[::2, ::2, 0]
        gr = resized[1::2, ::2, 1]
        gb = resized[::2, 1::2, 1]
        b = resized[1::2, 1::2, 2]
        img_bayer = np.dstack((r, gr, gb, b))

    elif pattern == "BGGR":
        # BGGR pattern *------*
        #              | B  G |
        #              | G  R |
        #              *------*
        r = resized[1::2, 1::2, 0]
        gr = resized[::2, 1::2, 1]
        gb = resized[1::2, ::2, 1]
        b = resized[::2, ::2, 2]
        img_bayer = np.dstack((b, gb, gr, r))

    elif pattern == "GRBG":
        # GRGB pattern *------*
        #              | G  R |
        #              | B  G |
        #              *------*
        r = resized[1::2, ::2, 0]
        gr = resized[::2, ::2, 1]
        gb = resized[1::2, 1::2, 1]
        b = resized[::2, 1::2, 2]
        img_bayer = np.dstack((gr, r, b, gb))

    else:
        # GBRG pattern *------*
        #              | G  B |
        #              | R  G |
        #              *------*
        r = resized[::2, 1::2, 0]
        gr = resized[1::2, 1::2, 1]
        gb = resized[::2, ::2, 1]
        b = resized[1::2, ::2, 2]
        img_bayer = np.dstack((gb, b, r, gr))

    return img_bayer


def bayer2rgb(X_bayer, pattern):
    """
    Converting 4-channel Bayer image to RGB by averaging the two green channels.

    Parameters
    ----------
    X_bayer : :py:class:`~numpy.ndarray`
        Image in RGB format.
    pattern : str
        Bayer pattern: `RGGB`, `BGGR`, `GRBG`, `GBRG`.

    Returns
    -------
    :py:class:`~numpy.ndarray`
        Image converted to the RGB format.
    """

    # Verifying that the pattern is a proper Bayer pattern
    pattern = pattern.upper()
    assert pattern in [
        "RGGB",
        "BGGR",
        "GRBG",
        "GBRG",
    ], "Bayer pattern must be in ['RGGB', 'BGGR', 'GRBG', 'GBRG']"

    r_channel = [i for i, ltr in enumerate(pattern) if ltr == "R"][0]
    b_channel = [i for i, ltr in enumerate(pattern) if ltr == "B"][0]
    g_channels = [i for i, ltr in enumerate(pattern) if ltr == "G"]

    X_rgb = np.empty(X_bayer.shape[:-1] + (3,))
<<<<<<< HEAD
    X_rgb[:, :, 2] = X_bayer[:, :, 0]
    X_rgb[:, :, 1] = 0.5 * (X_bayer[:, :, 1] + X_bayer[:, :, 2])
    X_rgb[:, :, 0] = X_bayer[:, :, 3]
    # normalize to be from 0 to 1
    if normalize:
        X_rgb = (X_rgb - X_rgb.min()) / (X_rgb.max() - X_rgb.min())
    return X_rgb


project_root = os.getcwd()
marker = ".gitignore"
while not os.path.exists(os.path.join(project_root, marker)):
    project_root = os.path.dirname(project_root)
    if project_root == os.path.dirname(project_root):
        raise FileNotFoundError(
            ".gitignore file not found. Are you sure you are in the 'Lensless' project?"
        )
model_dir = os.path.relpath(project_root, os.getcwd()) + os.sep + "data/models"
if not os.path.isdir(model_dir):
    os.makedirs(model_dir)
if not os.path.exists(os.path.join(model_dir, "shape_predictor_68_face_landmarks.dat")):
    msg = "Do you want to download the face landmark model (61.1 Mo)?"
    valid = input("%s (Y/n) " % msg).lower() != "n"
    if valid:
        url = "http://dlib.net/files/shape_predictor_68_face_landmarks.dat.bz2"
        filename = "shape_predictor_68_face_landmarks.dat.bz2"
        download_and_extract_archive(url, model_dir, filename=filename, remove_finished=True)

predictor = dlib.shape_predictor(os.path.join(model_dir, "shape_predictor_68_face_landmarks.dat"))


def get_landmark(filepath):
    """get landmark with dlib
    :return: np.array shape=(68, 2)
    """
    detector = dlib.get_frontal_face_detector()

    img = dlib.load_rgb_image(filepath)
    dets = detector(img, 1)

    print("Number of faces detected: {}".format(len(dets)))
    for k, d in enumerate(dets):
        print(
            "Detection {}: Left: {} Top: {} Right: {} Bottom: {}".format(
                k, d.left(), d.top(), d.right(), d.bottom()
            )
        )
        # Get the landmarks/parts for the face in box d.
        shape = predictor(img, d)
        print("Part 0: {}, Part 1: {} ...".format(shape.part(0), shape.part(1)))

    t = list(shape.parts())
    a = []
    for tt in t:
        a.append([tt.x, tt.y])
    lm = np.array(a)
    # lm is a shape=(68,2) np.array
    return lm


def align_face(filepath):
    """
    :param filepath: str
    :return: PIL Image
    """

    lm = get_landmark(filepath)

    # lm_chin = lm[0:17]  # left-right
    # lm_eyebrow_left = lm[17:22]  # left-right
    # lm_eyebrow_right = lm[22:27]  # left-right
    # lm_nose = lm[27:31]  # top-down
    # lm_nostrils = lm[31:36]  # top-down
    lm_eye_left = lm[36:42]  # left-clockwise
    lm_eye_right = lm[42:48]  # left-clockwise
    lm_mouth_outer = lm[48:60]  # left-clockwise
    # lm_mouth_inner = lm[60:68]  # left-clockwise

    # Calculate auxiliary vectors.
    eye_left = np.mean(lm_eye_left, axis=0)
    eye_right = np.mean(lm_eye_right, axis=0)
    eye_avg = (eye_left + eye_right) * 0.5
    eye_to_eye = eye_right - eye_left
    mouth_left = lm_mouth_outer[0]
    mouth_right = lm_mouth_outer[6]
    mouth_avg = (mouth_left + mouth_right) * 0.5
    eye_to_mouth = mouth_avg - eye_avg

    # Choose oriented crop rectangle.
    x = eye_to_eye - np.flipud(eye_to_mouth) * [-1, 1]
    x /= np.hypot(*x)
    x *= max(np.hypot(*eye_to_eye) * 2.0, np.hypot(*eye_to_mouth) * 1.8)
    y = np.flipud(x) * [-1, 1]
    c = eye_avg + eye_to_mouth * 0.1
    quad = np.stack([c - x - y, c - x + y, c + x + y, c + x - y])
    qsize = np.hypot(*x) * 2

    # read image
    img = PIL.Image.open(filepath)

    output_size = 1024
    transform_size = 4096
    enable_padding = True

    # Shrink.
    shrink = int(np.floor(qsize / output_size * 0.5))
    if shrink > 1:
        rsize = (
            int(np.rint(float(img.size[0]) / shrink)),
            int(np.rint(float(img.size[1]) / shrink)),
        )
        img = img.resize(rsize, PIL.Image.ANTIALIAS)
        quad /= shrink
        qsize /= shrink

    # Crop.
    border = max(int(np.rint(qsize * 0.1)), 3)
    crop = (
        int(np.floor(min(quad[:, 0]))),
        int(np.floor(min(quad[:, 1]))),
        int(np.ceil(max(quad[:, 0]))),
        int(np.ceil(max(quad[:, 1]))),
    )
    crop = (
        max(crop[0] - border, 0),
        max(crop[1] - border, 0),
        min(crop[2] + border, img.size[0]),
        min(crop[3] + border, img.size[1]),
    )
    if crop[2] - crop[0] < img.size[0] or crop[3] - crop[1] < img.size[1]:
        img = img.crop(crop)
        quad -= crop[0:2]

    # Pad.
    pad = (
        int(np.floor(min(quad[:, 0]))),
        int(np.floor(min(quad[:, 1]))),
        int(np.ceil(max(quad[:, 0]))),
        int(np.ceil(max(quad[:, 1]))),
    )
    pad = (
        max(-pad[0] + border, 0),
        max(-pad[1] + border, 0),
        max(pad[2] - img.size[0] + border, 0),
        max(pad[3] - img.size[1] + border, 0),
    )
    if enable_padding and max(pad) > border - 4:
        pad = np.maximum(pad, int(np.rint(qsize * 0.3)))
        img = np.pad(np.float32(img), ((pad[1], pad[3]), (pad[0], pad[2]), (0, 0)), "reflect")
        h, w, _ = img.shape
        y, x, _ = np.ogrid[:h, :w, :1]
        mask = np.maximum(
            1.0 - np.minimum(np.float32(x) / pad[0], np.float32(w - 1 - x) / pad[2]),
            1.0 - np.minimum(np.float32(y) / pad[1], np.float32(h - 1 - y) / pad[3]),
        )
        blur = qsize * 0.02
        img += (scipy.ndimage.gaussian_filter(img, [blur, blur, 0]) - img) * np.clip(
            mask * 3.0 + 1.0, 0.0, 1.0
        )
        img += (np.median(img, axis=(0, 1)) - img) * np.clip(mask, 0.0, 1.0)
        img = PIL.Image.fromarray(np.uint8(np.clip(np.rint(img), 0, 255)), "RGB")
        quad += pad[:2]

    # Transform.
    img = img.transform(
        (transform_size, transform_size), PIL.Image.QUAD, (quad + 0.5).flatten(), PIL.Image.BILINEAR
    )
    if output_size < transform_size:
        img = img.resize((output_size, output_size), PIL.Image.ANTIALIAS)

    # Save aligned image.
    return img
=======
    X_rgb[:, :, 0] = X_bayer[:, :, r_channel]
    X_rgb[:, :, 1] = np.mean(X_bayer[:, :, g_channels], axis=2)
    X_rgb[:, :, 2] = X_bayer[:, :, b_channel]

    return X_rgb


def load_drunet(model_path, n_channels=3, requires_grad=False):
    """
    Load a pre-trained Drunet model.

    Parameters
    ----------
    model_path : str
        Path to pre-trained model.
    n_channels : int
        Number of channels in input image.
    requires_grad : bool
        Whether to require gradients for model parameters.

    Returns
    -------
    model : :py:class:`~torch.nn.Module`
        Loaded model.
    """
    from lensless.recon.drunet.network_unet import UNetRes

    model = UNetRes(
        in_nc=n_channels + 1,
        out_nc=n_channels,
        nc=[64, 128, 256, 512],
        nb=4,
        act_mode="R",
        downsample_mode="strideconv",
        upsample_mode="convtranspose",
    )
    model.load_state_dict(torch.load(model_path), strict=True)
    model.eval()
    for k, v in model.named_parameters():
        v.requires_grad = requires_grad

    return model


def apply_denoiser(model, image, noise_level=10, device="cpu", mode="inference"):
    """
    Apply a pre-trained denoising model with input in the format Channel, Height, Width.
    An additionnal channel is added for the noise level as done in Drunet.

    Parameters
    ----------
    model : :py:class:`~torch.nn.Module`
        Drunet compatible model. Its input must concist of 4 channels ( RGB + noise level) and outbut an RGB image both in CHW format.
    image : :py:class:`~torch.Tensor`
        Input image.
    noise_level : float or :py:class:`~torch.Tensor`
        Noise level in the image.
    device : str
        Device to use for computation. Can be "cpu" or "cuda".
    mode : str
        Mode to use for model. Can be "inference" or "train".

    Returns
    -------
    image : :py:class:`~torch.Tensor`
        Reconstructed image.
    """
    # convert from NDHWC to NCHW
    depth = image.shape[-4]
    image = image.movedim(-1, -3)
    image = image.reshape(-1, *image.shape[-3:])
    # pad image H and W to next multiple of 8
    top = (8 - image.shape[-2] % 8) // 2
    bottom = (8 - image.shape[-2] % 8) - top
    left = (8 - image.shape[-1] % 8) // 2
    right = (8 - image.shape[-1] % 8) - left
    image = torch.nn.functional.pad(image, (left, right, top, bottom), mode="constant", value=0)
    # add noise level as extra channel
    image = image.to(device)
    if isinstance(noise_level, torch.Tensor):
        noise_level = noise_level / 255.0
    else:
        noise_level = torch.tensor([noise_level / 255.0]).to(device)
    image = torch.cat(
        (
            image,
            noise_level.repeat(image.shape[0], 1, image.shape[2], image.shape[3]),
        ),
        dim=1,
    )

    # apply model
    if mode == "inference":
        with torch.no_grad():
            image = model(image)
    elif mode == "train":
        image = model(image)
    else:
        raise ValueError("mode must be 'inference' or 'train'")

    # remove padding
    image = image[:, :, top:-bottom, left:-right]
    # convert back to NDHWC
    image = image.movedim(-3, -1)
    image = image.reshape(-1, depth, *image.shape[-3:])
    return image


def process_with_DruNet(model, device="cpu", mode="inference"):
    """
    Return a porcessing function that applies the DruNet model to an image.

    Parameters
    ----------
    model : torch.nn.Module
        DruNet like denoiser model
    device : str
        Device to use for computation. Can be "cpu" or "cuda".
    mode : str
        Mode to use for model. Can be "inference" or "train".
    """

    def process(image, noise_level):
        x_max = torch.amax(image, dim=(-2, -3), keepdim=True) + 1e-6
        image = apply_denoiser(
            model,
            image,
            noise_level=noise_level,
            device=device,
            mode="train",
        )
        image = torch.clip(image, min=0.0) * x_max
        return image

    return process
>>>>>>> c14e2f8d
<|MERGE_RESOLUTION|>--- conflicted
+++ resolved
@@ -10,15 +10,10 @@
 import cv2
 import numpy as np
 from lensless.hardware.constants import RPI_HQ_CAMERA_CCM_MATRIX, RPI_HQ_CAMERA_BLACK_LEVEL
-import os
-import PIL.Image
-import scipy.ndimage
-import dlib
 
 try:
     import torch
     import torchvision.transforms as tf
-    from torchvision.datasets.utils import download_and_extract_archive
 
     torch_available = True
 except ImportError:
@@ -393,180 +388,6 @@
     g_channels = [i for i, ltr in enumerate(pattern) if ltr == "G"]
 
     X_rgb = np.empty(X_bayer.shape[:-1] + (3,))
-<<<<<<< HEAD
-    X_rgb[:, :, 2] = X_bayer[:, :, 0]
-    X_rgb[:, :, 1] = 0.5 * (X_bayer[:, :, 1] + X_bayer[:, :, 2])
-    X_rgb[:, :, 0] = X_bayer[:, :, 3]
-    # normalize to be from 0 to 1
-    if normalize:
-        X_rgb = (X_rgb - X_rgb.min()) / (X_rgb.max() - X_rgb.min())
-    return X_rgb
-
-
-project_root = os.getcwd()
-marker = ".gitignore"
-while not os.path.exists(os.path.join(project_root, marker)):
-    project_root = os.path.dirname(project_root)
-    if project_root == os.path.dirname(project_root):
-        raise FileNotFoundError(
-            ".gitignore file not found. Are you sure you are in the 'Lensless' project?"
-        )
-model_dir = os.path.relpath(project_root, os.getcwd()) + os.sep + "data/models"
-if not os.path.isdir(model_dir):
-    os.makedirs(model_dir)
-if not os.path.exists(os.path.join(model_dir, "shape_predictor_68_face_landmarks.dat")):
-    msg = "Do you want to download the face landmark model (61.1 Mo)?"
-    valid = input("%s (Y/n) " % msg).lower() != "n"
-    if valid:
-        url = "http://dlib.net/files/shape_predictor_68_face_landmarks.dat.bz2"
-        filename = "shape_predictor_68_face_landmarks.dat.bz2"
-        download_and_extract_archive(url, model_dir, filename=filename, remove_finished=True)
-
-predictor = dlib.shape_predictor(os.path.join(model_dir, "shape_predictor_68_face_landmarks.dat"))
-
-
-def get_landmark(filepath):
-    """get landmark with dlib
-    :return: np.array shape=(68, 2)
-    """
-    detector = dlib.get_frontal_face_detector()
-
-    img = dlib.load_rgb_image(filepath)
-    dets = detector(img, 1)
-
-    print("Number of faces detected: {}".format(len(dets)))
-    for k, d in enumerate(dets):
-        print(
-            "Detection {}: Left: {} Top: {} Right: {} Bottom: {}".format(
-                k, d.left(), d.top(), d.right(), d.bottom()
-            )
-        )
-        # Get the landmarks/parts for the face in box d.
-        shape = predictor(img, d)
-        print("Part 0: {}, Part 1: {} ...".format(shape.part(0), shape.part(1)))
-
-    t = list(shape.parts())
-    a = []
-    for tt in t:
-        a.append([tt.x, tt.y])
-    lm = np.array(a)
-    # lm is a shape=(68,2) np.array
-    return lm
-
-
-def align_face(filepath):
-    """
-    :param filepath: str
-    :return: PIL Image
-    """
-
-    lm = get_landmark(filepath)
-
-    # lm_chin = lm[0:17]  # left-right
-    # lm_eyebrow_left = lm[17:22]  # left-right
-    # lm_eyebrow_right = lm[22:27]  # left-right
-    # lm_nose = lm[27:31]  # top-down
-    # lm_nostrils = lm[31:36]  # top-down
-    lm_eye_left = lm[36:42]  # left-clockwise
-    lm_eye_right = lm[42:48]  # left-clockwise
-    lm_mouth_outer = lm[48:60]  # left-clockwise
-    # lm_mouth_inner = lm[60:68]  # left-clockwise
-
-    # Calculate auxiliary vectors.
-    eye_left = np.mean(lm_eye_left, axis=0)
-    eye_right = np.mean(lm_eye_right, axis=0)
-    eye_avg = (eye_left + eye_right) * 0.5
-    eye_to_eye = eye_right - eye_left
-    mouth_left = lm_mouth_outer[0]
-    mouth_right = lm_mouth_outer[6]
-    mouth_avg = (mouth_left + mouth_right) * 0.5
-    eye_to_mouth = mouth_avg - eye_avg
-
-    # Choose oriented crop rectangle.
-    x = eye_to_eye - np.flipud(eye_to_mouth) * [-1, 1]
-    x /= np.hypot(*x)
-    x *= max(np.hypot(*eye_to_eye) * 2.0, np.hypot(*eye_to_mouth) * 1.8)
-    y = np.flipud(x) * [-1, 1]
-    c = eye_avg + eye_to_mouth * 0.1
-    quad = np.stack([c - x - y, c - x + y, c + x + y, c + x - y])
-    qsize = np.hypot(*x) * 2
-
-    # read image
-    img = PIL.Image.open(filepath)
-
-    output_size = 1024
-    transform_size = 4096
-    enable_padding = True
-
-    # Shrink.
-    shrink = int(np.floor(qsize / output_size * 0.5))
-    if shrink > 1:
-        rsize = (
-            int(np.rint(float(img.size[0]) / shrink)),
-            int(np.rint(float(img.size[1]) / shrink)),
-        )
-        img = img.resize(rsize, PIL.Image.ANTIALIAS)
-        quad /= shrink
-        qsize /= shrink
-
-    # Crop.
-    border = max(int(np.rint(qsize * 0.1)), 3)
-    crop = (
-        int(np.floor(min(quad[:, 0]))),
-        int(np.floor(min(quad[:, 1]))),
-        int(np.ceil(max(quad[:, 0]))),
-        int(np.ceil(max(quad[:, 1]))),
-    )
-    crop = (
-        max(crop[0] - border, 0),
-        max(crop[1] - border, 0),
-        min(crop[2] + border, img.size[0]),
-        min(crop[3] + border, img.size[1]),
-    )
-    if crop[2] - crop[0] < img.size[0] or crop[3] - crop[1] < img.size[1]:
-        img = img.crop(crop)
-        quad -= crop[0:2]
-
-    # Pad.
-    pad = (
-        int(np.floor(min(quad[:, 0]))),
-        int(np.floor(min(quad[:, 1]))),
-        int(np.ceil(max(quad[:, 0]))),
-        int(np.ceil(max(quad[:, 1]))),
-    )
-    pad = (
-        max(-pad[0] + border, 0),
-        max(-pad[1] + border, 0),
-        max(pad[2] - img.size[0] + border, 0),
-        max(pad[3] - img.size[1] + border, 0),
-    )
-    if enable_padding and max(pad) > border - 4:
-        pad = np.maximum(pad, int(np.rint(qsize * 0.3)))
-        img = np.pad(np.float32(img), ((pad[1], pad[3]), (pad[0], pad[2]), (0, 0)), "reflect")
-        h, w, _ = img.shape
-        y, x, _ = np.ogrid[:h, :w, :1]
-        mask = np.maximum(
-            1.0 - np.minimum(np.float32(x) / pad[0], np.float32(w - 1 - x) / pad[2]),
-            1.0 - np.minimum(np.float32(y) / pad[1], np.float32(h - 1 - y) / pad[3]),
-        )
-        blur = qsize * 0.02
-        img += (scipy.ndimage.gaussian_filter(img, [blur, blur, 0]) - img) * np.clip(
-            mask * 3.0 + 1.0, 0.0, 1.0
-        )
-        img += (np.median(img, axis=(0, 1)) - img) * np.clip(mask, 0.0, 1.0)
-        img = PIL.Image.fromarray(np.uint8(np.clip(np.rint(img), 0, 255)), "RGB")
-        quad += pad[:2]
-
-    # Transform.
-    img = img.transform(
-        (transform_size, transform_size), PIL.Image.QUAD, (quad + 0.5).flatten(), PIL.Image.BILINEAR
-    )
-    if output_size < transform_size:
-        img = img.resize((output_size, output_size), PIL.Image.ANTIALIAS)
-
-    # Save aligned image.
-    return img
-=======
     X_rgb[:, :, 0] = X_bayer[:, :, r_channel]
     X_rgb[:, :, 1] = np.mean(X_bayer[:, :, g_channels], axis=2)
     X_rgb[:, :, 2] = X_bayer[:, :, b_channel]
@@ -701,5 +522,4 @@
         image = torch.clip(image, min=0.0) * x_max
         return image
 
-    return process
->>>>>>> c14e2f8d
+    return process